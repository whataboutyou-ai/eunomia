---
title: Welcome to Eunomia
---

## What is Eunomia?

Eunomia is a Python library that allows you to decouple the authorization logic from the main architecture of your AI Agent. Eunomia is built as a standalone authorization server that can serve any application.

It is built and maintained by [What About You][whataboutyou-website], while contributions are welcome from the [community](../community/index.md).

!!! warning
    Eunomia is currently under active development and therefore subject to change.

## How to Get Started?

<div class="grid cards" markdown>

-   :material-clock-fast:{ .lg .middle } __Set up in seconds__

    ---

    Install `eunomia` with `pip` and get up and running in seconds

    [:material-arrow-right: Installation](installation.md#install-latest-release)


-   :material-play-speed:{ .lg .middle } __Start with an example__

    ---

    Get started with Eunomia by following the quickstart example

    [:material-arrow-right: Quickstart](quickstart.md)


-   :material-application-brackets-outline:{ .lg .middle } __Integrate within your codebase__

    ---

    Use one of the available SDKs to integrate Eunomia into your project

    [:material-arrow-right: Explore SDKs](../api/sdks/index.md)


-   :material-scale-balance:{ .lg .middle } __Open Source__

    ---

    Eunomia is licensed under Apache 2.0 and available on [GitHub][eunomia-github]

    [:material-arrow-right: License](../community/license.md)

</div>

## Why Eunomia?

Traditional authorization layers, focused on user-resource separation, become obsolete with AI agents. These agents, both autonomous and controllable, necessitate a new permission paradigm.

The ability for agents to access tools—executable actions beyond static data—and initiate interactions with other agents introduced policy requirements that legacy systems couldn't meet. This duality demands dynamic yet deterministic boundaries that adapt to context, reflecting their role as both actor and resource.

We aim to solve this with Eunomia, an open-source, developer-oriented authorization framework that:

- Makes it possible to consider agents as both actors and resources
- Enforces dynamic yet deterministic policies based on static and contextual attributes
- Enables leaner agent architectures with decoupled authorization logic
- Preserves agent decision-making while enforcing security

<<<<<<< HEAD
=======
![schema](../assets/schema.png)

### Architecture Overview

Eunomia uses a decoupled architecture consisting of two main components:

1. **Server**: A standalone service that manages authorization policies, storing metadata for principals and resources, and making access control decisions. The server is built on top of [Open Policy Agent (OPA)][opa-website] and exposes a REST API.

2. **Client**: A component integrated into your application that communicates with the Eunomia server. You can interact with the server either directly through HTTP requests or by using one of the provided SDKs for a more streamlined experience.

### Authorization Workflow

Working with Eunomia involves two distinct phases:

#### Policy Configuration Phase

In this phase, you configure the authorization policies that will govern access control in your application:

- **Define Policies**: Write policies using the Rego policy language to specify access rules based on principals and resources attributes.
- **Register Resources**: Register the resources (like documents, applications, or AI agents) that need to be protected, along with their metadata.
- **Register Principals**: Register the principals (entities requesting access[*](#what-is-a-principal)) with their metadata that will be used for authorization decisions.

For example, you might register an AI agent as a resource with its capabilities as metadata, and register users as principals with their roles and departments as metadata.

#### Policy Enforcement Phase

At runtime, your application enforces the configured policies by:

- **Access Checks**: Sending access check requests to the Eunomia server, providing both the principal ID and resource ID.
- **Policy Evaluation**: The server retrieves the metadata for both entities and evaluates it against the defined policies.
- **Authorization Decision**: The server returns a boolean result indicating whether access should be granted or denied.

### What is a Principal?

In Eunomia, a _principal_ represents an entity requesting access to a resource. What makes Eunomia powerful is that a principal can be:

- A single actor (like a user)
- A combination of multiple actors (like a user interacting through a specific AI agent)

This allows for complex authorization scenarios where access depends not just on who is requesting access, but also on the context of the request.

## Development Roadmap

- [ ] Easier policy definition without Rego
- [ ] Integration for LangChain
    - [x] Streamline documents from LangChain loaders
    - [ ] Enforce policies on LangChain retrievers
- [ ] Integration for LangGraph
>>>>>>> 82b5edd9

[eunomia-github]: https://github.com/whataboutyou-ai/eunomia
[whataboutyou-website]: https://whataboutyou.ai
[opa-website]: https://www.openpolicyagent.org/<|MERGE_RESOLUTION|>--- conflicted
+++ resolved
@@ -65,57 +65,6 @@
 - Enables leaner agent architectures with decoupled authorization logic
 - Preserves agent decision-making while enforcing security
 
-<<<<<<< HEAD
-=======
-![schema](../assets/schema.png)
-
-### Architecture Overview
-
-Eunomia uses a decoupled architecture consisting of two main components:
-
-1. **Server**: A standalone service that manages authorization policies, storing metadata for principals and resources, and making access control decisions. The server is built on top of [Open Policy Agent (OPA)][opa-website] and exposes a REST API.
-
-2. **Client**: A component integrated into your application that communicates with the Eunomia server. You can interact with the server either directly through HTTP requests or by using one of the provided SDKs for a more streamlined experience.
-
-### Authorization Workflow
-
-Working with Eunomia involves two distinct phases:
-
-#### Policy Configuration Phase
-
-In this phase, you configure the authorization policies that will govern access control in your application:
-
-- **Define Policies**: Write policies using the Rego policy language to specify access rules based on principals and resources attributes.
-- **Register Resources**: Register the resources (like documents, applications, or AI agents) that need to be protected, along with their metadata.
-- **Register Principals**: Register the principals (entities requesting access[*](#what-is-a-principal)) with their metadata that will be used for authorization decisions.
-
-For example, you might register an AI agent as a resource with its capabilities as metadata, and register users as principals with their roles and departments as metadata.
-
-#### Policy Enforcement Phase
-
-At runtime, your application enforces the configured policies by:
-
-- **Access Checks**: Sending access check requests to the Eunomia server, providing both the principal ID and resource ID.
-- **Policy Evaluation**: The server retrieves the metadata for both entities and evaluates it against the defined policies.
-- **Authorization Decision**: The server returns a boolean result indicating whether access should be granted or denied.
-
-### What is a Principal?
-
-In Eunomia, a _principal_ represents an entity requesting access to a resource. What makes Eunomia powerful is that a principal can be:
-
-- A single actor (like a user)
-- A combination of multiple actors (like a user interacting through a specific AI agent)
-
-This allows for complex authorization scenarios where access depends not just on who is requesting access, but also on the context of the request.
-
-## Development Roadmap
-
-- [ ] Easier policy definition without Rego
-- [ ] Integration for LangChain
-    - [x] Streamline documents from LangChain loaders
-    - [ ] Enforce policies on LangChain retrievers
-- [ ] Integration for LangGraph
->>>>>>> 82b5edd9
 
 [eunomia-github]: https://github.com/whataboutyou-ai/eunomia
 [whataboutyou-website]: https://whataboutyou.ai
