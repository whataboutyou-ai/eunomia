--- conflicted
+++ resolved
@@ -4,8 +4,5 @@
 .vscode/
 .venv/
 dist/
-<<<<<<< HEAD
 local_testing/
-=======
-policies/
->>>>>>> 453ef452
+policies/